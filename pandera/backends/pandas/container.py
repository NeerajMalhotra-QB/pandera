--- conflicted
+++ resolved
@@ -8,23 +8,15 @@
 import pandas as pd
 from pydantic import BaseModel
 
-<<<<<<< HEAD
-=======
 from pandera.backends.base import CoreCheckResult
-from pandera.backends.pandas.base import ColumnInfo, PandasSchemaBackend
-from pandera.backends.pandas.utils import convert_uniquesettings
->>>>>>> 74be58cf
 from pandera.api.pandas.types import is_table
 from pandera.backends.pandas.base import ColumnInfo, PandasSchemaBackend
 from pandera.backends.pandas.error_formatters import (
     reshape_failure_cases,
     scalar_failure_case,
 )
-<<<<<<< HEAD
+from pandera.engines import pandas_engine
 from pandera.backends.pandas.utils import convert_uniquesettings
-=======
-from pandera.engines import pandas_engine
->>>>>>> 74be58cf
 from pandera.error_handlers import SchemaErrorHandler
 from pandera.errors import (
     ParserError,
@@ -73,9 +65,7 @@
         column_info = self.collect_column_info(check_obj, schema, lazy)
 
         # collect schema components
-        components = self.collect_schema_components(
-            check_obj, schema, column_info
-        )
+        components = self.collect_schema_components(check_obj, schema, column_info)
 
         core_parsers: List[Tuple[Callable[..., Any], Tuple[Any, ...]]] = [
             (self.strict_filter_columns, (schema, column_info)),
@@ -151,9 +141,7 @@
         # schema-component-level checks
         for schema_component in schema_components:
             try:
-                result = schema_component.validate(
-                    check_obj, lazy=lazy, inplace=True
-                )
+                result = schema_component.validate(check_obj, lazy=lazy, inplace=True)
                 check_passed.append(is_table(result))
             except SchemaError as err:
                 check_results.append(
@@ -463,9 +451,9 @@
         for colname, col_schema in schema.columns.items():
             if col_schema.regex:
                 try:
-                    matched_columns = col_schema.get_backend(
-                        obj
-                    ).get_regex_columns(col_schema, obj.columns)
+                    matched_columns = col_schema.get_backend(obj).get_regex_columns(
+                        col_schema, obj.columns
+                    )
                 except SchemaError:
                     matched_columns = pd.Index([])
 
@@ -481,9 +469,7 @@
             ):
                 _col_schema = copy.deepcopy(col_schema)
                 _col_schema.coerce = True
-                obj[colname] = _try_coercion(
-                    _col_schema.coerce_dtype, obj[colname]
-                )
+                obj[colname] = _try_coercion(_col_schema.coerce_dtype, obj[colname])
 
         if schema.dtype is not None:
             obj = _try_coercion(_coerce_df_dtype, obj)
