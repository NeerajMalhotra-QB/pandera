"""Extensions module."""

import inspect
import warnings
from enum import Enum
from functools import partial, wraps
from inspect import signature
from typing import Callable, List, Optional, Tuple, Type, Union

import pandas as pd
import typing_inspect

from pandera.api.checks import Check
from pandera.api.hypotheses import Hypothesis
from pandera.strategies.base_strategies import STRATEGY_DISPATCHER

try:
    import pyspark.sql as ps

    PYSPARK_INSTALLED = True
except ImportError:
    PYSPARK_INSTALLED = False


class BuiltinCheckRegistrationError(Exception):
    """
    Exception raised when registering a built-in check implementation but the
    default check function implementation hasn't been registered with
    :py:meth:`~flytekit.core.base.BaseCheck.register_builtin_check_fn`.
    """


# pylint: disable=too-many-locals
def register_builtin_check(
    fn=None,
    strategy: Optional[Callable] = None,
    _check_cls: Type = Check,
    **outer_kwargs,
):
    """Register a check method to the Check namespace.

    This is the primary way for extending the Check api to define additional
    built-in checks.
    """

    if fn is None:
        return partial(
            register_builtin_check,
            strategy=strategy,
            _check_cls=_check_cls,
            **outer_kwargs,
        )

    name = fn.__name__

    # see if the check function is already registered
    check_fn = _check_cls.CHECK_FUNCTION_REGISTRY.get(name)
    fn_sig = signature(fn)

    # register the check strategy for this particular check, identified
    # by the check `name`, and the data type of the check function. This
    # supports Union types. Also assume that the data type of the data
    # object to validate is the first argument.
    data_type = [*fn_sig.parameters.values()][0].annotation

    if typing_inspect.get_origin(data_type) is Tuple:
        data_type, *_ = typing_inspect.get_args(data_type)

    if typing_inspect.get_origin(data_type) is Union:
        data_types = typing_inspect.get_args(data_type)
    else:
        data_types = (data_type,)

    if strategy is not None:
        for dt in data_types:
            STRATEGY_DISPATCHER[(name, dt)] = strategy

    if check_fn is None:  # pragma: no cover
        raise BuiltinCheckRegistrationError(
            f"Check '{name}' doesn't have a base check implementation. "
            f"You need to create a stub method in the {_check_cls} class and "
            "then register a base check function implementation with the "
            f"{_check_cls}.register_builtin_check_fn method.\n"
            "See the `pandera.api.base.builtin_checks` and "
            "`pandera.backends.pandas.builtin_checks` modules as an example."
        )

    check_fn.register(fn)  # type: ignore

    return fn


def register_builtin_hypothesis(**kwargs):
    """Register a new hypothesis."""
    return partial(
        register_builtin_check,
        _check_cls=Hypothesis,
        **kwargs,
    )


# --------------------------------
# CUSTOM CHECK REGISTRATION METHOD
# --------------------------------
#
# The `register_check_method` decorator is the legacy method for registering
# custom checks and will slated for deprecation after merging the core
# internals overhaul.


class CheckType(Enum):
    """Check types for registered check methods."""

    VECTORIZED = 1  #: Check applied to a Series or DataFrame
    ELEMENT_WISE = 2  #: Check applied to an element of a Series or DataFrame
    GROUPBY = 3  #: Check applied to dictionary of Series or DataFrames.


def register_check_statistics(statistics_args):
    """Decorator to set statistics based on Check method."""

    def register_check_statistics_decorator(class_method):
        @wraps(class_method)
        def _wrapper(cls, *args, **kwargs):
            args = list(args)
            arg_names = inspect.getfullargspec(class_method).args[1:]
            if not arg_names:
                arg_names = statistics_args
            args_dict = {**dict(zip(arg_names, args)), **kwargs}
            check = class_method(cls, *args, **kwargs)
            check.statistics = {
                stat: args_dict.get(stat) for stat in statistics_args
            }
            check.statistics_args = statistics_args
            return check

        return _wrapper

    return register_check_statistics_decorator


def register_check_method(  # pylint:disable=too-many-branches
    check_fn=None,
    *,
    statistics: Optional[List[str]] = None,
    supported_types: Union[type, Tuple, List] = (
        pd.DataFrame,
        pd.Series,
<<<<<<< HEAD
        ps.DataFrame,
    )
    if PYSPARK_INSTALLED
    else (pd.DataFrame, pd.Series),
=======
    ),
>>>>>>> 74be58cf
    check_type: Union[CheckType, str] = "vectorized",
    strategy=None,
):
    """Registers a function as a :class:`~pandera.api.checks.Check` method.

    See the :ref:`user guide<extensions>` for more details.

    .. warning::

        This is the legacy method for registering check methods. Use the
        :py:func:`~pandera.api.extensions.register_check` decorator instead.

    :param check_fn: check function to register. The function should take one
        positional argument for the object to validate and additional
        keyword-only arguments for the check statistics.
    :param statistics: list of keyword-only arguments in the ``check_fn``,
        which serve as the statistics needed to serialize/de-serialize the
        check and generate data if a ``strategy`` function is provided.
    :param supported_types: the pandas type(s) supported by the check function.
        Valid values are ``pd.DataFrame``, ``pd.Series``, ``ps.DataFrame``, or a list/tuple of
        ``(pa.DataFrame, pa.Series, ps.DataFrame)`` if both types are supported.
    :param check_type: the expected input of the check function. Valid values
        are :class:`~pandera.extensions.CheckType` enums or
        ``{"vectorized", "element_wise", "groupby"}``. The input signature of
        ``check_fn`` is determined by this argument:

        - if ``vectorized``, the first positional argument of ``check_fn``
          should be one of the ``supported_types``.
        - if ``element_wise``, the first positional argument of ``check_fn``
          should be a single scalar element in the pandas Series or DataFrame.
        - if ``groupby``, the first positional argument of ``check_fn`` should
          be a dictionary mapping group names to subsets of the Series or
          DataFrame.

    :param strategy: data-generation strategy associated with the check
        function.
    :return: register check function wrapper.
    """

    # pylint: disable=import-outside-toplevel
    from pandera.strategies.pandas_strategies import register_check_strategy

    if statistics is None:
        statistics = []

    if isinstance(check_type, str):
        check_type = CheckType[check_type.upper()]

    msg = (
        "{} is not a valid input type for check_fn. You must specify one of "
        "pandas.DataFrame, pandas.Series, or a tuple of both."
    )
    if isinstance(supported_types, list):
        supported_types = tuple(supported_types)
    elif not isinstance(supported_types, tuple):
        supported_types = (supported_types,)

    for supported_type in supported_types:  # type: ignore
        if PYSPARK_INSTALLED:
            if supported_type not in {pd.DataFrame, pd.Series, ps.DataFrame}:
                raise TypeError(msg.format(supported_type))
        elif supported_type not in {pd.DataFrame, pd.Series}:
            raise TypeError(msg.format(supported_type))

    if check_type is CheckType.ELEMENT_WISE and set(supported_types) != {
        pd.DataFrame,
        pd.Series,
    }:  # type: ignore
        raise ValueError(
            "Element-wise checks should support DataFrame and Series "
            "validation. Use the default setting for the 'supported_types' "
            "argument."
        )

    if check_fn is None:
        return partial(
            register_check_method,
            statistics=statistics,
            supported_types=supported_types,
            check_type=check_type,
            strategy=strategy,
        )
    else:
        sig = signature(check_fn)
        for statistic in statistics:
            if statistic not in sig.parameters:
                raise TypeError(
                    f"statistic '{statistic}' is not part of "
                    f"{check_fn.__name__}'s signature."
                )

    def register_check_wrapper(check_fn: Callable):
        """Register a function as a :class:`~pandera.api.checks.Check` method."""

        if hasattr(Check, check_fn.__name__):
            raise ValueError(
                f"method with name '{check_fn.__name__}' already defined. "
                "Check methods must have a unique method name."
            )

        @wraps(check_fn)
        def check_fn_wrapper(validate_obj, **kwargs):
            """Wrapper for check_fn to validate inputs."""
            return check_fn(validate_obj, **kwargs)

        def validate_check_kwargs(check_kwargs):
            msg = (
                f"'{check_fn.__name__} has check_type={check_type}. "
                "Providing the following arguments will have no effect: "
                "{}. Remove these arguments to avoid this warning."
            )

            no_effect_args = {
                CheckType.ELEMENT_WISE: ["element_wise", "groupby", "groups"],
                CheckType.VECTORIZED: ["element_wise", "groupby", "groups"],
                CheckType.GROUPBY: ["element_wise"],
            }[check_type]

            if any(arg in check_kwargs for arg in no_effect_args):
                warnings.warn(msg.format(no_effect_args))
                for arg in no_effect_args:
                    check_kwargs.pop(arg, None)

            if check_type is CheckType.ELEMENT_WISE:
                check_kwargs["element_wise"] = True

            return check_kwargs

        @register_check_statistics(statistics)
        def check_method(cls, *args, **kwargs):
            """Wrapper function that serves as the Check method."""
            stats, check_kwargs = {}, {}

            if args:
                stats = dict(zip(statistics, args))

            for k, v in kwargs.items():
                if k in statistics:
                    stats[k] = v
                else:
                    check_kwargs[k] = v

            return cls(
                partial(check_fn_wrapper, **stats),
                name=check_fn.__name__,
                **validate_check_kwargs(check_kwargs),
            )

        if strategy is not None:
            check_method = register_check_strategy(strategy)(check_method)

        Check.REGISTERED_CUSTOM_CHECKS[check_fn.__name__] = partial(
            check_method, Check
        )

    return register_check_wrapper(check_fn)<|MERGE_RESOLUTION|>--- conflicted
+++ resolved
@@ -128,9 +128,7 @@
                 arg_names = statistics_args
             args_dict = {**dict(zip(arg_names, args)), **kwargs}
             check = class_method(cls, *args, **kwargs)
-            check.statistics = {
-                stat: args_dict.get(stat) for stat in statistics_args
-            }
+            check.statistics = {stat: args_dict.get(stat) for stat in statistics_args}
             check.statistics_args = statistics_args
             return check
 
@@ -146,14 +144,10 @@
     supported_types: Union[type, Tuple, List] = (
         pd.DataFrame,
         pd.Series,
-<<<<<<< HEAD
         ps.DataFrame,
     )
     if PYSPARK_INSTALLED
     else (pd.DataFrame, pd.Series),
-=======
-    ),
->>>>>>> 74be58cf
     check_type: Union[CheckType, str] = "vectorized",
     strategy=None,
 ):
@@ -173,6 +167,8 @@
         which serve as the statistics needed to serialize/de-serialize the
         check and generate data if a ``strategy`` function is provided.
     :param supported_types: the pandas type(s) supported by the check function.
+        Valid values are ``pd.DataFrame``, ``pd.Series``, ``ps.DataFrame``, or a list/tuple of
+        ``(pa.DataFrame, pa.Series, ps.DataFrame)`` if both types are supported.
         Valid values are ``pd.DataFrame``, ``pd.Series``, ``ps.DataFrame``, or a list/tuple of
         ``(pa.DataFrame, pa.Series, ps.DataFrame)`` if both types are supported.
     :param check_type: the expected input of the check function. Valid values
@@ -305,8 +301,6 @@
         if strategy is not None:
             check_method = register_check_strategy(strategy)(check_method)
 
-        Check.REGISTERED_CUSTOM_CHECKS[check_fn.__name__] = partial(
-            check_method, Check
-        )
+        Check.REGISTERED_CUSTOM_CHECKS[check_fn.__name__] = partial(check_method, Check)
 
     return register_check_wrapper(check_fn)