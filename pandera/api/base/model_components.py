"""Model component base classes."""

from typing import (
    Any,
    Callable,
    Dict,
    Iterable,
    List,
    Optional,
    Type,
    Union,
    cast,
)

from pandera.api.checks import Check

CheckArg = Union[Check, List[Check]]
AnyCallable = Callable[..., Any]


def to_checklist(checks: Optional[CheckArg]) -> List[Check]:
    """Convert value to list of checks."""
    checks = checks or []
    return [checks] if isinstance(checks, Check) else checks


class BaseFieldInfo:
    """Captures extra information about a field.

    *new in 0.5.0*
    """

    __slots__ = (
        "checks",
        "nullable",
        "unique",
        "coerce",
        "regex",
        "check_name",
        "alias",
        "original_name",
        "dtype_kwargs",
        "title",
        "description",
<<<<<<< HEAD
=======
        "default",
>>>>>>> 74be58cf
        "metadata",
    )

    def __init__(
        self,
        checks: Optional[CheckArg] = None,
        nullable: bool = False,
        unique: bool = False,
        coerce: bool = False,
        regex: bool = False,
        alias: Any = None,
        check_name: Optional[bool] = None,
        dtype_kwargs: Optional[Dict[str, Any]] = None,
        title: Optional[str] = None,
        description: Optional[str] = None,
<<<<<<< HEAD
=======
        default: Optional[Any] = None,
>>>>>>> 74be58cf
        metadata: Optional[dict] = None,
    ) -> None:
        self.checks = to_checklist(checks)
        self.nullable = nullable
        self.unique = unique
        self.coerce = coerce
        self.regex = regex
        self.alias = alias
        self.check_name = check_name
        self.original_name = cast(str, None)  # always set by BaseModel
        self.dtype_kwargs = dtype_kwargs
        self.title = title
        self.description = description
<<<<<<< HEAD
=======
        self.default = default
>>>>>>> 74be58cf
        self.metadata = metadata

    @property
    def name(self) -> str:
        """Return the name of the field used in the data container object."""
        if self.alias is not None:
            return self.alias
        return self.original_name

    def __set_name__(self, owner: Type, name: str) -> None:
        self.original_name = name

    def __get__(self, instance: Any, owner: Type) -> str:
        return self.name

    def __str__(self):
        return f'{self.__class__}("{self.name}")'

    def __repr__(self):
        cls = self.__class__
        return (
            f'<{cls.__module__}.{cls.__name__}("{self.name}") '
            f"object at {hex(id(self))}>"
        )

    def __hash__(self):
        return str(self.name).__hash__()

    def __eq__(self, other):
        return self.name == other

    def __ne__(self, other):
        return self.name != other

    def __set__(self, instance: Any, value: Any) -> None:  # pragma: no cover
        raise AttributeError(f"Can't set the {self.original_name} field.")

    def __get_metadata__(self):
        return self.metadata


class BaseCheckInfo:  # pylint:disable=too-few-public-methods
    """Captures extra information about a Check."""

    def __init__(self, check_fn: AnyCallable, **check_kwargs: Any):
        self.check_fn = check_fn
        self.check_kwargs = check_kwargs

    def to_check(self, model_cls: Type) -> Check:
        """Create a Check from metadata."""
        name = self.check_kwargs.pop("name", None)
        if not name:
            name = getattr(
                self.check_fn, "__name__", self.check_fn.__class__.__name__
            )

        def _adapter(arg: Any) -> Union[bool, Iterable[bool]]:
            return self.check_fn(model_cls, arg)

        return Check(_adapter, name=name, **self.check_kwargs)<|MERGE_RESOLUTION|>--- conflicted
+++ resolved
@@ -42,10 +42,7 @@
         "dtype_kwargs",
         "title",
         "description",
-<<<<<<< HEAD
-=======
         "default",
->>>>>>> 74be58cf
         "metadata",
     )
 
@@ -61,10 +58,7 @@
         dtype_kwargs: Optional[Dict[str, Any]] = None,
         title: Optional[str] = None,
         description: Optional[str] = None,
-<<<<<<< HEAD
-=======
         default: Optional[Any] = None,
->>>>>>> 74be58cf
         metadata: Optional[dict] = None,
     ) -> None:
         self.checks = to_checklist(checks)
@@ -78,10 +72,7 @@
         self.dtype_kwargs = dtype_kwargs
         self.title = title
         self.description = description
-<<<<<<< HEAD
-=======
         self.default = default
->>>>>>> 74be58cf
         self.metadata = metadata
 
     @property
@@ -122,6 +113,9 @@
     def __get_metadata__(self):
         return self.metadata
 
+    def __get_metadata__(self):
+        return self.metadata
+
 
 class BaseCheckInfo:  # pylint:disable=too-few-public-methods
     """Captures extra information about a Check."""
@@ -134,9 +128,7 @@
         """Create a Check from metadata."""
         name = self.check_kwargs.pop("name", None)
         if not name:
-            name = getattr(
-                self.check_fn, "__name__", self.check_fn.__class__.__name__
-            )
+            name = getattr(self.check_fn, "__name__", self.check_fn.__class__.__name__)
 
         def _adapter(arg: Any) -> Union[bool, Iterable[bool]]:
             return self.check_fn(model_cls, arg)
