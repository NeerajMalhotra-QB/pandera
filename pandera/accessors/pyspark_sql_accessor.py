--- conflicted
+++ resolved
@@ -12,14 +12,9 @@
 
 from pandera.api.pyspark.container import DataFrameSchema
 
-"""Register pandas accessor for pandera schema metadata."""
+"""Register pyspark accessor for pandera schema metadata."""
 
 
-<<<<<<< HEAD
-=======
-
-
->>>>>>> b047f49b
 Schemas = Union[DataFrameSchema]
 
 
